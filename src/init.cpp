<<<<<<< HEAD
#include "common.hpp"
#include "init.hpp"

#include "output.hpp"
#include "fileutil.hpp"

#include <fstream>

static const char* kDefaultLanguages[] =
{
	"C/C++", "cpp|cxx|cc|c|hpp|hxx|hh|h|inl",
	"Objective C/C++", "m|mm",
	"Java, C#, VB.NET", "java|cs|vb",
	"Perl, Python, Ruby", "pl|py|pm|rb",
	"PHP, JavaScript, ActionScript", "php|js|as",
	"F#, OCaml, Haskell", "fs|fsi|fsx|ml|mli|hs",
	"Lua, Squirrel", "lua|nut",
	"Shaders", "hlsl|glsl|cg|fx|cgfx",
};

static bool fileExists(const char* path)
{
	std::ifstream in(path);

	return !!in;
}

void initProject(Output* output, const char* name, const char* file, const char* path)
{
	if (fileExists(file))
	{
		output->error("Error: project %s already exists\n", file);
		return;
	}

	createPathForFile(file);

	std::ofstream out(file);
	if (!out)
	{
		output->error("Error opening project file %s for writing\n", file);
		return;
	}

	std::string cwd = getCurrentDirectory();
	std::string npath = normalizePath(cwd.c_str(), path);
	
	out << "path " << npath << std::endl << std::endl;

	for (size_t i = 0; i + 1 < sizeof(kDefaultLanguages) / sizeof(kDefaultLanguages[0]); i += 2)
	{
		out << "# " << kDefaultLanguages[i] << std::endl;
		out << "include \\.(" << kDefaultLanguages[i + 1] << ")$" << std::endl;
	}

	output->print("Project file %s created, run `qgrep update %s` to build\n", file, name);
}
=======
#include "common.hpp"
#include "init.hpp"

#include "output.hpp"
#include "fileutil.hpp"

#include <fstream>

static const char* kDefaultLanguages[] =
{
	"C/C++", "cpp|cxx|cc|c|hpp|hxx|hh|h|inl",
	"C#, VB.NET", "cs|vb",
	"D", "d",
	"Delphi, Pascal", "dpr|pas|pp|inc|dfm|lfm|lpi|lpr|dpk|dproj|spp",
	"F#, OCaml, Haskell", "fs|fsi|fsx|ml|mli|hs",
	"Go", "go",
	"HTML, CSS", "htm|html|css|sass|scss",
	"Java, JavaScript, Kotlin, TypeScript", "java|js|kt|kts|ts|tsx",
	"Julia", "jl",
	"Lua, Squirrel", "lua|nut",
	"Markdown, reStructuredText, simple text", "md|rst|txt",
	"Nim", "nim",
	"Objective C/C++", "m|mm",
	"Perl, Python, Ruby", "pl|py|pm|rb",
	"PHP, ActionScript", "php|as",
	"Rust", "rs",
	"Shaders", "hlsl|glsl|cg|fx|cgfx",
	"XML, JSON, CSV", "xml|json|csv",
	"Zig", "zig"
};

static bool fileExists(const char* path)
{
	std::ifstream in(path);

	return !!in;
}

void initProject(Output* output, const char* name, const char* file, const char* path)
{
	if (fileExists(file))
	{
		output->error("Error: project %s already exists\n", file);
		return;
	}

	createPathForFile(file);

	std::ofstream out(file);
	if (!out)
	{
		output->error("Error opening project file %s for writing\n", file);
		return;
	}

	std::string cwd = getCurrentDirectory();
	std::string npath = normalizePath(cwd.c_str(), path);
	
	out << "path " << npath << std::endl << std::endl;

	for (size_t i = 0; i + 1 < sizeof(kDefaultLanguages) / sizeof(kDefaultLanguages[0]); i += 2)
	{
		out << "# " << kDefaultLanguages[i] << std::endl;
		out << "include \\.(" << kDefaultLanguages[i + 1] << ")$" << std::endl;
		out << "# exclude ^some folder/" << std::endl;
		out << std::endl;
	}

	output->print("Project file %s created, run `qgrep update %s` to build\n", file, name);
}
>>>>>>> 2790a842
<|MERGE_RESOLUTION|>--- conflicted
+++ resolved
@@ -1,130 +1,70 @@
-<<<<<<< HEAD
-#include "common.hpp"
-#include "init.hpp"
-
-#include "output.hpp"
-#include "fileutil.hpp"
-
-#include <fstream>
-
-static const char* kDefaultLanguages[] =
-{
-	"C/C++", "cpp|cxx|cc|c|hpp|hxx|hh|h|inl",
-	"Objective C/C++", "m|mm",
-	"Java, C#, VB.NET", "java|cs|vb",
-	"Perl, Python, Ruby", "pl|py|pm|rb",
-	"PHP, JavaScript, ActionScript", "php|js|as",
-	"F#, OCaml, Haskell", "fs|fsi|fsx|ml|mli|hs",
-	"Lua, Squirrel", "lua|nut",
-	"Shaders", "hlsl|glsl|cg|fx|cgfx",
-};
-
-static bool fileExists(const char* path)
-{
-	std::ifstream in(path);
-
-	return !!in;
-}
-
-void initProject(Output* output, const char* name, const char* file, const char* path)
-{
-	if (fileExists(file))
-	{
-		output->error("Error: project %s already exists\n", file);
-		return;
-	}
-
-	createPathForFile(file);
-
-	std::ofstream out(file);
-	if (!out)
-	{
-		output->error("Error opening project file %s for writing\n", file);
-		return;
-	}
-
-	std::string cwd = getCurrentDirectory();
-	std::string npath = normalizePath(cwd.c_str(), path);
-	
-	out << "path " << npath << std::endl << std::endl;
-
-	for (size_t i = 0; i + 1 < sizeof(kDefaultLanguages) / sizeof(kDefaultLanguages[0]); i += 2)
-	{
-		out << "# " << kDefaultLanguages[i] << std::endl;
-		out << "include \\.(" << kDefaultLanguages[i + 1] << ")$" << std::endl;
-	}
-
-	output->print("Project file %s created, run `qgrep update %s` to build\n", file, name);
-}
-=======
-#include "common.hpp"
-#include "init.hpp"
-
-#include "output.hpp"
-#include "fileutil.hpp"
-
-#include <fstream>
-
-static const char* kDefaultLanguages[] =
-{
-	"C/C++", "cpp|cxx|cc|c|hpp|hxx|hh|h|inl",
-	"C#, VB.NET", "cs|vb",
-	"D", "d",
-	"Delphi, Pascal", "dpr|pas|pp|inc|dfm|lfm|lpi|lpr|dpk|dproj|spp",
-	"F#, OCaml, Haskell", "fs|fsi|fsx|ml|mli|hs",
-	"Go", "go",
-	"HTML, CSS", "htm|html|css|sass|scss",
-	"Java, JavaScript, Kotlin, TypeScript", "java|js|kt|kts|ts|tsx",
-	"Julia", "jl",
-	"Lua, Squirrel", "lua|nut",
-	"Markdown, reStructuredText, simple text", "md|rst|txt",
-	"Nim", "nim",
-	"Objective C/C++", "m|mm",
-	"Perl, Python, Ruby", "pl|py|pm|rb",
-	"PHP, ActionScript", "php|as",
-	"Rust", "rs",
-	"Shaders", "hlsl|glsl|cg|fx|cgfx",
-	"XML, JSON, CSV", "xml|json|csv",
-	"Zig", "zig"
-};
-
-static bool fileExists(const char* path)
-{
-	std::ifstream in(path);
-
-	return !!in;
-}
-
-void initProject(Output* output, const char* name, const char* file, const char* path)
-{
-	if (fileExists(file))
-	{
-		output->error("Error: project %s already exists\n", file);
-		return;
-	}
-
-	createPathForFile(file);
-
-	std::ofstream out(file);
-	if (!out)
-	{
-		output->error("Error opening project file %s for writing\n", file);
-		return;
-	}
-
-	std::string cwd = getCurrentDirectory();
-	std::string npath = normalizePath(cwd.c_str(), path);
-	
-	out << "path " << npath << std::endl << std::endl;
-
-	for (size_t i = 0; i + 1 < sizeof(kDefaultLanguages) / sizeof(kDefaultLanguages[0]); i += 2)
-	{
-		out << "# " << kDefaultLanguages[i] << std::endl;
-		out << "include \\.(" << kDefaultLanguages[i + 1] << ")$" << std::endl;
-		out << "# exclude ^some folder/" << std::endl;
-		out << std::endl;
-	}
-
-	output->print("Project file %s created, run `qgrep update %s` to build\n", file, name);
-}
->>>>>>> 2790a842
+#include "common.hpp"
+#include "init.hpp"
+
+#include "output.hpp"
+#include "fileutil.hpp"
+
+#include <fstream>
+
+static const char* kDefaultLanguages[] =
+{
+	"C/C++", "cpp|cxx|cc|c|hpp|hxx|hh|h|inl",
+	"C#, VB.NET", "cs|vb",
+	"D", "d",
+	"Delphi, Pascal", "dpr|pas|pp|inc|dfm|lfm|lpi|lpr|dpk|dproj|spp",
+	"F#, OCaml, Haskell", "fs|fsi|fsx|ml|mli|hs",
+	"Go", "go",
+	"HTML, CSS", "htm|html|css|sass|scss",
+	"Java, JavaScript, Kotlin, TypeScript", "java|js|kt|kts|ts|tsx",
+	"Julia", "jl",
+	"Lua, Squirrel", "lua|nut",
+	"Markdown, reStructuredText, simple text", "md|rst|txt",
+	"Nim", "nim",
+	"Objective C/C++", "m|mm",
+	"Perl, Python, Ruby", "pl|py|pm|rb",
+	"PHP, ActionScript", "php|as",
+	"Rust", "rs",
+	"Shaders", "hlsl|glsl|cg|fx|cgfx",
+	"XML, JSON, CSV", "xml|json|csv",
+	"Zig", "zig"
+};
+
+static bool fileExists(const char* path)
+{
+	std::ifstream in(path);
+
+	return !!in;
+}
+
+void initProject(Output* output, const char* name, const char* file, const char* path)
+{
+	if (fileExists(file))
+	{
+		output->error("Error: project %s already exists\n", file);
+		return;
+	}
+
+	createPathForFile(file);
+
+	std::ofstream out(file);
+	if (!out)
+	{
+		output->error("Error opening project file %s for writing\n", file);
+		return;
+	}
+
+	std::string cwd = getCurrentDirectory();
+	std::string npath = normalizePath(cwd.c_str(), path);
+	
+	out << "path " << npath << std::endl << std::endl;
+
+	for (size_t i = 0; i + 1 < sizeof(kDefaultLanguages) / sizeof(kDefaultLanguages[0]); i += 2)
+	{
+		out << "# " << kDefaultLanguages[i] << std::endl;
+		out << "include \\.(" << kDefaultLanguages[i + 1] << ")$" << std::endl;
+		out << "# exclude ^some folder/" << std::endl;
+		out << std::endl;
+	}
+
+	output->print("Project file %s created, run `qgrep update %s` to build\n", file, name);
+}