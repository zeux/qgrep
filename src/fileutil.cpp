<<<<<<< HEAD
#include "common.hpp"
#include "fileutil.hpp"

#include <string.h>

static bool isSeparator(char ch)
{
	return ch == '/' || ch == '\\';
}

void createPath(const char* path)
{
	std::string p = path;

	for (size_t i = 0; i < p.size(); ++i)
	{
		if (isSeparator(p[i]))
		{
			char ch = p[i];

			p[i] = 0;
			createDirectory(p.c_str());

			p[i] = ch;
		}
	}

	createDirectory(p.c_str());
}

void createPathForFile(const char* path)
{
	std::string p = path;

	std::string::size_type spos = p.find_last_of("/\\");
	if (spos != std::string::npos) p.erase(p.begin() + spos, p.end());

	createPath(p.c_str());
}

std::string replaceExtension(const char* path, const char* ext)
{
	std::string p = path;
	std::string::size_type pos = p.find_last_of("./\\");

	return (pos != std::string::npos && p[pos] == '.') ? p.substr(0, pos) + ext : p + ext;
}

bool traverseFileNeeded(const char* name)
{
	if (name[0] == '.')
	{
		// pseudo-folders
		if (strcmp(name, ".") == 0 || strcmp(name, "..") == 0) return false;
	
		// VCS folders
		if (strcmp(name, ".svn") == 0 || strcmp(name, ".hg") == 0 || strcmp(name, ".git") == 0) return false;
	}

	return true;
}

void joinPaths(std::string& buf, const char* lhs, const char* rhs)
{
	buf = lhs;
	if (!buf.empty() && !isSeparator(buf.back()) && !isSeparator(*rhs)) buf += "/";
	buf += rhs;
}

static void appendPathComponent(std::string& buf, const char* begin, const char* end)
{
    size_t length = end - begin;

    if (length == 2 && begin[0] == '.' && begin[1] == '.')
    {
        size_t lpos = buf.find_last_of('/');

        if (lpos != std::string::npos)
            buf.erase(buf.begin() + (lpos == 0 ? 1 : lpos), buf.end());
    }
    else if (length > 0 && !(length == 1 && begin[0] == '.'))
    {
        if (!buf.empty() && !isSeparator(buf.back()))
            buf.push_back('/');

        buf.insert(buf.end(), begin, end);
    }
}

static void appendPathComponents(std::string& buf, const char* path)
{
    const char* begin = path;

    for (const char* end = path; ; ++end)
    {
        if (isSeparator(*end) || !*end)
        {
            appendPathComponent(buf, begin, end);

            begin = end + 1;
        }

        if (!*end) break;
    }
}

static bool isUNCPath(const char* path)
{
    return (path[0] == '\\' && path[1] == '\\');
}

static bool isDriveLetter(char ch)
{
    return (ch >= 'A' && ch <= 'Z') || (ch >= 'a' && ch <= 'z');
}

static bool isDrivePath(const char* path)
{
    return isDriveLetter(path[0]) && path[1] == ':' && (path[2] == 0 || isSeparator(path[2]));
}

static void appendPath(std::string& buf, const char* path)
{
    // handle absolute paths
    if (isUNCPath(path))
    {
        // UNC path; keep backslashes (all other backslashes are replaced with forward slashes)
		buf.assign("\\\\");
        path += 2;
    }
    else if (isDrivePath(path))
    {
        // Windows drive path
		buf.assign(path, 2);
        path += 2;
    }
    else if (isSeparator(path[0]))
    {
        if (isUNCPath(buf.c_str()) || isDrivePath(buf.c_str()))
        {
            // go to UNC or drive root
            size_t pos = buf.find('/');

            if (pos != std::string::npos)
				buf.erase(buf.begin() + pos, buf.end());
        }
        else
        {
            // go to FS root
			buf.assign("/");
        }
    }

    // handle other path components as relative
    appendPathComponents(buf, path);
}

std::string normalizePath(const char* base, const char* path)
{
	std::string result;
	result.reserve(strlen(base) + 1 + strlen(path));

    appendPath(result, base);
    appendPath(result, path);

    return result;
}
=======
#include "common.hpp"
#include "fileutil.hpp"

#include <string.h>

static bool isSeparator(char ch)
{
	return ch == '/' || ch == '\\';
}

void createPath(const char* path)
{
	std::string p = path;

	for (size_t i = 0; i < p.size(); ++i)
	{
		if (isSeparator(p[i]))
		{
			char ch = p[i];

			p[i] = 0;
			createDirectory(p.c_str());

			p[i] = ch;
		}
	}

	createDirectory(p.c_str());
}

void createPathForFile(const char* path)
{
	std::string p = path;

	std::string::size_type spos = p.find_last_of("/\\");
	if (spos != std::string::npos) p.erase(p.begin() + spos, p.end());

	createPath(p.c_str());
}

std::string replaceExtension(const char* path, const char* ext)
{
	std::string p = path;
	std::string::size_type pos = p.find_last_of("./\\");

	return (pos != std::string::npos && p[pos] == '.') ? p.substr(0, pos) + ext : p + ext;
}

bool traverseFileNeeded(const char* name)
{
    if (strcmp(name, "CVS") == 0) return false;

	if (name[0] == '.')
	{
		// pseudo-folders
		if (strcmp(name, ".") == 0 || strcmp(name, "..") == 0) return false;

		// VCS folders
		if (strcmp(name, ".bzr") == 0 || strcmp(name, ".git") == 0 || strcmp(name, ".hg") == 0 || strcmp(name, ".svn") == 0) return false;
	}

	return true;
}

void joinPaths(std::string& buf, const char* lhs, const char* rhs)
{
	buf = lhs;
	if (!buf.empty() && !isSeparator(buf.back()) && !isSeparator(*rhs)) buf += "/";
	buf += rhs;
}

static void appendPathComponent(std::string& buf, const char* begin, const char* end)
{
    size_t length = end - begin;

    if (length == 2 && begin[0] == '.' && begin[1] == '.')
    {
        size_t lpos = buf.find_last_of('/');

        if (lpos != std::string::npos)
            buf.erase(buf.begin() + (lpos == 0 ? 1 : lpos), buf.end());
    }
    else if (length > 0 && !(length == 1 && begin[0] == '.'))
    {
        if (!buf.empty() && !isSeparator(buf.back()))
            buf.push_back('/');

        buf.insert(buf.end(), begin, end);
    }
}

static void appendPathComponents(std::string& buf, const char* path)
{
    const char* begin = path;

    for (const char* end = path; ; ++end)
    {
        if (isSeparator(*end) || !*end)
        {
            appendPathComponent(buf, begin, end);

            begin = end + 1;
        }

        if (!*end) break;
    }
}

static bool isUNCPath(const char* path)
{
    return (path[0] == '\\' && path[1] == '\\');
}

static bool isDriveLetter(char ch)
{
    return (ch >= 'A' && ch <= 'Z') || (ch >= 'a' && ch <= 'z');
}

static bool isDrivePath(const char* path)
{
    return isDriveLetter(path[0]) && path[1] == ':' && (path[2] == 0 || isSeparator(path[2]));
}

static void appendPath(std::string& buf, const char* path)
{
    // handle absolute paths
    if (isUNCPath(path))
    {
        // UNC path; keep backslashes (all other backslashes are replaced with forward slashes)
		buf.assign("\\\\");
        path += 2;
    }
    else if (isDrivePath(path))
    {
        // Windows drive path
		buf.assign(path, 2);
        path += 2;
    }
    else if (isSeparator(path[0]))
    {
        if (isUNCPath(buf.c_str()) || isDrivePath(buf.c_str()))
        {
            // go to UNC or drive root
            size_t pos = buf.find('/');

            if (pos != std::string::npos)
				buf.erase(buf.begin() + pos, buf.end());
        }
        else
        {
            // go to FS root
			buf.assign("/");
        }
    }

    // handle other path components as relative
    appendPathComponents(buf, path);
}

std::string normalizePath(const char* base, const char* path)
{
	std::string result;
	result.reserve(strlen(base) + 1 + strlen(path));

    appendPath(result, base);
    appendPath(result, path);

    return result;
}
>>>>>>> 2790a842
<|MERGE_RESOLUTION|>--- conflicted
+++ resolved
@@ -1,339 +1,169 @@
-<<<<<<< HEAD
-#include "common.hpp"
-#include "fileutil.hpp"
-
-#include <string.h>
-
-static bool isSeparator(char ch)
-{
-	return ch == '/' || ch == '\\';
-}
-
-void createPath(const char* path)
-{
-	std::string p = path;
-
-	for (size_t i = 0; i < p.size(); ++i)
-	{
-		if (isSeparator(p[i]))
-		{
-			char ch = p[i];
-
-			p[i] = 0;
-			createDirectory(p.c_str());
-
-			p[i] = ch;
-		}
-	}
-
-	createDirectory(p.c_str());
-}
-
-void createPathForFile(const char* path)
-{
-	std::string p = path;
-
-	std::string::size_type spos = p.find_last_of("/\\");
-	if (spos != std::string::npos) p.erase(p.begin() + spos, p.end());
-
-	createPath(p.c_str());
-}
-
-std::string replaceExtension(const char* path, const char* ext)
-{
-	std::string p = path;
-	std::string::size_type pos = p.find_last_of("./\\");
-
-	return (pos != std::string::npos && p[pos] == '.') ? p.substr(0, pos) + ext : p + ext;
-}
-
-bool traverseFileNeeded(const char* name)
-{
-	if (name[0] == '.')
-	{
-		// pseudo-folders
-		if (strcmp(name, ".") == 0 || strcmp(name, "..") == 0) return false;
-	
-		// VCS folders
-		if (strcmp(name, ".svn") == 0 || strcmp(name, ".hg") == 0 || strcmp(name, ".git") == 0) return false;
-	}
-
-	return true;
-}
-
-void joinPaths(std::string& buf, const char* lhs, const char* rhs)
-{
-	buf = lhs;
-	if (!buf.empty() && !isSeparator(buf.back()) && !isSeparator(*rhs)) buf += "/";
-	buf += rhs;
-}
-
-static void appendPathComponent(std::string& buf, const char* begin, const char* end)
-{
-    size_t length = end - begin;
-
-    if (length == 2 && begin[0] == '.' && begin[1] == '.')
-    {
-        size_t lpos = buf.find_last_of('/');
-
-        if (lpos != std::string::npos)
-            buf.erase(buf.begin() + (lpos == 0 ? 1 : lpos), buf.end());
-    }
-    else if (length > 0 && !(length == 1 && begin[0] == '.'))
-    {
-        if (!buf.empty() && !isSeparator(buf.back()))
-            buf.push_back('/');
-
-        buf.insert(buf.end(), begin, end);
-    }
-}
-
-static void appendPathComponents(std::string& buf, const char* path)
-{
-    const char* begin = path;
-
-    for (const char* end = path; ; ++end)
-    {
-        if (isSeparator(*end) || !*end)
-        {
-            appendPathComponent(buf, begin, end);
-
-            begin = end + 1;
-        }
-
-        if (!*end) break;
-    }
-}
-
-static bool isUNCPath(const char* path)
-{
-    return (path[0] == '\\' && path[1] == '\\');
-}
-
-static bool isDriveLetter(char ch)
-{
-    return (ch >= 'A' && ch <= 'Z') || (ch >= 'a' && ch <= 'z');
-}
-
-static bool isDrivePath(const char* path)
-{
-    return isDriveLetter(path[0]) && path[1] == ':' && (path[2] == 0 || isSeparator(path[2]));
-}
-
-static void appendPath(std::string& buf, const char* path)
-{
-    // handle absolute paths
-    if (isUNCPath(path))
-    {
-        // UNC path; keep backslashes (all other backslashes are replaced with forward slashes)
-		buf.assign("\\\\");
-        path += 2;
-    }
-    else if (isDrivePath(path))
-    {
-        // Windows drive path
-		buf.assign(path, 2);
-        path += 2;
-    }
-    else if (isSeparator(path[0]))
-    {
-        if (isUNCPath(buf.c_str()) || isDrivePath(buf.c_str()))
-        {
-            // go to UNC or drive root
-            size_t pos = buf.find('/');
-
-            if (pos != std::string::npos)
-				buf.erase(buf.begin() + pos, buf.end());
-        }
-        else
-        {
-            // go to FS root
-			buf.assign("/");
-        }
-    }
-
-    // handle other path components as relative
-    appendPathComponents(buf, path);
-}
-
-std::string normalizePath(const char* base, const char* path)
-{
-	std::string result;
-	result.reserve(strlen(base) + 1 + strlen(path));
-
-    appendPath(result, base);
-    appendPath(result, path);
-
-    return result;
-}
-=======
-#include "common.hpp"
-#include "fileutil.hpp"
-
-#include <string.h>
-
-static bool isSeparator(char ch)
-{
-	return ch == '/' || ch == '\\';
-}
-
-void createPath(const char* path)
-{
-	std::string p = path;
-
-	for (size_t i = 0; i < p.size(); ++i)
-	{
-		if (isSeparator(p[i]))
-		{
-			char ch = p[i];
-
-			p[i] = 0;
-			createDirectory(p.c_str());
-
-			p[i] = ch;
-		}
-	}
-
-	createDirectory(p.c_str());
-}
-
-void createPathForFile(const char* path)
-{
-	std::string p = path;
-
-	std::string::size_type spos = p.find_last_of("/\\");
-	if (spos != std::string::npos) p.erase(p.begin() + spos, p.end());
-
-	createPath(p.c_str());
-}
-
-std::string replaceExtension(const char* path, const char* ext)
-{
-	std::string p = path;
-	std::string::size_type pos = p.find_last_of("./\\");
-
-	return (pos != std::string::npos && p[pos] == '.') ? p.substr(0, pos) + ext : p + ext;
-}
-
-bool traverseFileNeeded(const char* name)
-{
-    if (strcmp(name, "CVS") == 0) return false;
-
-	if (name[0] == '.')
-	{
-		// pseudo-folders
-		if (strcmp(name, ".") == 0 || strcmp(name, "..") == 0) return false;
-
-		// VCS folders
-		if (strcmp(name, ".bzr") == 0 || strcmp(name, ".git") == 0 || strcmp(name, ".hg") == 0 || strcmp(name, ".svn") == 0) return false;
-	}
-
-	return true;
-}
-
-void joinPaths(std::string& buf, const char* lhs, const char* rhs)
-{
-	buf = lhs;
-	if (!buf.empty() && !isSeparator(buf.back()) && !isSeparator(*rhs)) buf += "/";
-	buf += rhs;
-}
-
-static void appendPathComponent(std::string& buf, const char* begin, const char* end)
-{
-    size_t length = end - begin;
-
-    if (length == 2 && begin[0] == '.' && begin[1] == '.')
-    {
-        size_t lpos = buf.find_last_of('/');
-
-        if (lpos != std::string::npos)
-            buf.erase(buf.begin() + (lpos == 0 ? 1 : lpos), buf.end());
-    }
-    else if (length > 0 && !(length == 1 && begin[0] == '.'))
-    {
-        if (!buf.empty() && !isSeparator(buf.back()))
-            buf.push_back('/');
-
-        buf.insert(buf.end(), begin, end);
-    }
-}
-
-static void appendPathComponents(std::string& buf, const char* path)
-{
-    const char* begin = path;
-
-    for (const char* end = path; ; ++end)
-    {
-        if (isSeparator(*end) || !*end)
-        {
-            appendPathComponent(buf, begin, end);
-
-            begin = end + 1;
-        }
-
-        if (!*end) break;
-    }
-}
-
-static bool isUNCPath(const char* path)
-{
-    return (path[0] == '\\' && path[1] == '\\');
-}
-
-static bool isDriveLetter(char ch)
-{
-    return (ch >= 'A' && ch <= 'Z') || (ch >= 'a' && ch <= 'z');
-}
-
-static bool isDrivePath(const char* path)
-{
-    return isDriveLetter(path[0]) && path[1] == ':' && (path[2] == 0 || isSeparator(path[2]));
-}
-
-static void appendPath(std::string& buf, const char* path)
-{
-    // handle absolute paths
-    if (isUNCPath(path))
-    {
-        // UNC path; keep backslashes (all other backslashes are replaced with forward slashes)
-		buf.assign("\\\\");
-        path += 2;
-    }
-    else if (isDrivePath(path))
-    {
-        // Windows drive path
-		buf.assign(path, 2);
-        path += 2;
-    }
-    else if (isSeparator(path[0]))
-    {
-        if (isUNCPath(buf.c_str()) || isDrivePath(buf.c_str()))
-        {
-            // go to UNC or drive root
-            size_t pos = buf.find('/');
-
-            if (pos != std::string::npos)
-				buf.erase(buf.begin() + pos, buf.end());
-        }
-        else
-        {
-            // go to FS root
-			buf.assign("/");
-        }
-    }
-
-    // handle other path components as relative
-    appendPathComponents(buf, path);
-}
-
-std::string normalizePath(const char* base, const char* path)
-{
-	std::string result;
-	result.reserve(strlen(base) + 1 + strlen(path));
-
-    appendPath(result, base);
-    appendPath(result, path);
-
-    return result;
-}
->>>>>>> 2790a842
+#include "common.hpp"
+#include "fileutil.hpp"
+
+#include <string.h>
+
+static bool isSeparator(char ch)
+{
+	return ch == '/' || ch == '\\';
+}
+
+void createPath(const char* path)
+{
+	std::string p = path;
+
+	for (size_t i = 0; i < p.size(); ++i)
+	{
+		if (isSeparator(p[i]))
+		{
+			char ch = p[i];
+
+			p[i] = 0;
+			createDirectory(p.c_str());
+
+			p[i] = ch;
+		}
+	}
+
+	createDirectory(p.c_str());
+}
+
+void createPathForFile(const char* path)
+{
+	std::string p = path;
+
+	std::string::size_type spos = p.find_last_of("/\\");
+	if (spos != std::string::npos) p.erase(p.begin() + spos, p.end());
+
+	createPath(p.c_str());
+}
+
+std::string replaceExtension(const char* path, const char* ext)
+{
+	std::string p = path;
+	std::string::size_type pos = p.find_last_of("./\\");
+
+	return (pos != std::string::npos && p[pos] == '.') ? p.substr(0, pos) + ext : p + ext;
+}
+
+bool traverseFileNeeded(const char* name)
+{
+    if (strcmp(name, "CVS") == 0) return false;
+
+	if (name[0] == '.')
+	{
+		// pseudo-folders
+		if (strcmp(name, ".") == 0 || strcmp(name, "..") == 0) return false;
+
+		// VCS folders
+		if (strcmp(name, ".bzr") == 0 || strcmp(name, ".git") == 0 || strcmp(name, ".hg") == 0 || strcmp(name, ".svn") == 0) return false;
+	}
+
+	return true;
+}
+
+void joinPaths(std::string& buf, const char* lhs, const char* rhs)
+{
+	buf = lhs;
+	if (!buf.empty() && !isSeparator(buf.back()) && !isSeparator(*rhs)) buf += "/";
+	buf += rhs;
+}
+
+static void appendPathComponent(std::string& buf, const char* begin, const char* end)
+{
+    size_t length = end - begin;
+
+    if (length == 2 && begin[0] == '.' && begin[1] == '.')
+    {
+        size_t lpos = buf.find_last_of('/');
+
+        if (lpos != std::string::npos)
+            buf.erase(buf.begin() + (lpos == 0 ? 1 : lpos), buf.end());
+    }
+    else if (length > 0 && !(length == 1 && begin[0] == '.'))
+    {
+        if (!buf.empty() && !isSeparator(buf.back()))
+            buf.push_back('/');
+
+        buf.insert(buf.end(), begin, end);
+    }
+}
+
+static void appendPathComponents(std::string& buf, const char* path)
+{
+    const char* begin = path;
+
+    for (const char* end = path; ; ++end)
+    {
+        if (isSeparator(*end) || !*end)
+        {
+            appendPathComponent(buf, begin, end);
+
+            begin = end + 1;
+        }
+
+        if (!*end) break;
+    }
+}
+
+static bool isUNCPath(const char* path)
+{
+    return (path[0] == '\\' && path[1] == '\\');
+}
+
+static bool isDriveLetter(char ch)
+{
+    return (ch >= 'A' && ch <= 'Z') || (ch >= 'a' && ch <= 'z');
+}
+
+static bool isDrivePath(const char* path)
+{
+    return isDriveLetter(path[0]) && path[1] == ':' && (path[2] == 0 || isSeparator(path[2]));
+}
+
+static void appendPath(std::string& buf, const char* path)
+{
+    // handle absolute paths
+    if (isUNCPath(path))
+    {
+        // UNC path; keep backslashes (all other backslashes are replaced with forward slashes)
+		buf.assign("\\\\");
+        path += 2;
+    }
+    else if (isDrivePath(path))
+    {
+        // Windows drive path
+		buf.assign(path, 2);
+        path += 2;
+    }
+    else if (isSeparator(path[0]))
+    {
+        if (isUNCPath(buf.c_str()) || isDrivePath(buf.c_str()))
+        {
+            // go to UNC or drive root
+            size_t pos = buf.find('/');
+
+            if (pos != std::string::npos)
+				buf.erase(buf.begin() + pos, buf.end());
+        }
+        else
+        {
+            // go to FS root
+			buf.assign("/");
+        }
+    }
+
+    // handle other path components as relative
+    appendPathComponents(buf, path);
+}
+
+std::string normalizePath(const char* base, const char* path)
+{
+	std::string result;
+	result.reserve(strlen(base) + 1 + strlen(path));
+
+    appendPath(result, base);
+    appendPath(result, path);
+
+    return result;
+}